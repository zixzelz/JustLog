--- conflicted
+++ resolved
@@ -8,11 +8,7 @@
 
 Pod::Spec.new do |s|
   s.name             = 'JustLog'
-<<<<<<< HEAD
   s.version          = '2.5.0'
-=======
-  s.version          = '2.4.1'
->>>>>>> 8d4bbbbe
   s.summary          = 'JustLog brings logging on iOS to the next level. It supports console, file and remote Logstash logging via TCP socket with no effort.'
 
   s.description      = "<<-DESC
@@ -27,12 +23,8 @@
   
   s.ios.deployment_target = '8.0'
   s.tvos.deployment_target = '10.0'
-<<<<<<< HEAD
   s.swift_version = '4.2'
-=======
-  s.swift_version = '4.0'
   s.pod_target_xcconfig = { 'DEFINES_MODULE' => 'YES' }
->>>>>>> 8d4bbbbe
   
   s.source_files = 'JustLog/Classes/**/*', 'JustLog/Extensions/**/*'
 
